<<<<<<< HEAD
TAG: pdfdownload-6-0-17-5
DATE: 11/12/2021
STAFF: dbm
CHANGES: fixed download_elsevier_papers.py to handle date parameters when no jounal name is passed

TAG: pdfdownload-6-0-17-4
DATE: 10/20/2021
STAFF: jsb
CHANGES: more PMC and more SciDirect journals

TAG: pdfdownload-6-0-17-3
DATE: 07/26/2021
STAFF: jsb
CHANGES: brought in 17 journals from Elsevier's SciDirect

TAG: pdfdownload-6-0-17-2
DATE: 07/21/2021
STAFF: jsb
CHANGES: fixed bug where identify_missing_papers_plos.sh failed

TAG: pdfdownload-6-0-17-1
DATE: 07/21/2021
STAFF: jsb
CHANGES: removed Cilia; added Nat Commun & J Exp Med; restructed to prepare for Elsevier SciDirect
=======
TAG: pdfdownload-6-0-16-2
DATE: 04/30/2021
STAFF: jak
CHANGES: TR13344/WTS2-521 - chg downloaded PDF filenames to PMID_####.pdf
>>>>>>> 5a0e5829

TAG: pdfdownload-6-0-16-1
DATE: 08/21/2020
STAFF: sc
CHANGES: TR13204/I20 project/python 3.7 upgrade

TAG: pdfdownload-6-0-11-5
DATE: 12/07/2017
STAFF: sc
CHANGES: TR12737 - Remove PLOS Pathology
updated index file to correct newnew path 

TAG: pdfdownload-6-0-11-4
DATE: 12/06/2017
STAFF: sc
CHANGES: TR12737 - Remove PLOS Pathology<|MERGE_RESOLUTION|>--- conflicted
+++ resolved
@@ -1,4 +1,10 @@
-<<<<<<< HEAD
+TAG: pdfdownload-6-0-17-6
+DATE: 12/10/2021
+STAFF: jak
+CHANGES: merged 6-0-16-2 back in, this commit got lost from Jon's work below
+since it never got merged into master.
+TR13344/WTS2-521 - chg downloaded PDF filenames to PMID_####.pdf
+
 TAG: pdfdownload-6-0-17-5
 DATE: 11/12/2021
 STAFF: dbm
@@ -23,12 +29,11 @@
 DATE: 07/21/2021
 STAFF: jsb
 CHANGES: removed Cilia; added Nat Commun & J Exp Med; restructed to prepare for Elsevier SciDirect
-=======
+
 TAG: pdfdownload-6-0-16-2
 DATE: 04/30/2021
 STAFF: jak
 CHANGES: TR13344/WTS2-521 - chg downloaded PDF filenames to PMID_####.pdf
->>>>>>> 5a0e5829
 
 TAG: pdfdownload-6-0-16-1
 DATE: 08/21/2020
